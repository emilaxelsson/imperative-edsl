#ifndef __CHAN_H__
#define __CHAN_H__
#include <pthread.h>

#define CHAN_OPEN 1
#define CHAN_CLOSED 0

typedef int chan_state_t;

/* Bounded, blocking channels.
   A channel may be in either of two states: open or closed. A closed channel
   will not admit any new elements, and reading from a closed, empty channel
   will return immediately rather than block, as the reading thread would
   otherwise be blocked indefinitely due to no new elements being able to
   enter the channel.
 */
typedef struct chan *chan_t;

/* Create a new channel with space for max_elems elements, each elem_size
   bytes in size. Elements are not cache aligned.
 */
chan_t chan_new(int elem_size, int max_elems);

/* Put a channel into the closed state. A closed channel can not be reopened.
 */
void chan_close(chan_t c);

/* Read an element from a channel into the given buffer.
   In the open state, attempting to read from an empty channel will block.
<<<<<<< HEAD
   Upon resumption, chan_read will return CHAN_OPEN, to indicate that the
   channel was open when the read was initiated.

   In the closed state, reading from an empty channel will *not* block, but
   immediately return CHAN_CLOSED, indicating that the channel has been closed,
   and that no new data will be written to it. Reading from a non-empty channel
   will return CHAN_OPEN until the channel becomes empty.
*/
chan_state_t chan_read(chan_t c, void *buf);

/* Write an element from the given buffer into a channel.
   Writing to a full channel in the open state will block until the channel is
   no longer full, and chan_write will return CHAN_OPEN upon resumption.

   Writing to a channel in the closed state will always be a non-blocking no-op
   which returns CHAN_CLOSED.
*/
chan_state_t chan_write(chan_t c, void *buf);
=======

   In the closed state, reading from an empty channel will *not* block.
   Consumers should use chan_last_read_ok to check whether a read succeeded
   or not before using the contents of the buffer.
*/
void chan_read(chan_t c, void *buf);

/* Write an element from the given buffer into a channel.
   Writing to a full channel in the open state will block until the channel is
   no longer full, and chan_write will return nonzero upon resumption.

   Writing to a channel in the closed state will always be a non-blocking no-op
   which returns 0. If a write is blocking on a full channel when chan_close is
   called, the write will happen as soon as the channel is not full anymore.
   Any subsequent writes will still be discarded.
*/
int chan_write(chan_t c, void *buf);

/* Returns 0 if this channel was closed and empty at the last attempted
   read, otherwise returns nonzero.
*/
int chan_last_read_ok(chan_t c);
>>>>>>> 3cfec34f

#endif /* __CHAN_H__ */<|MERGE_RESOLUTION|>--- conflicted
+++ resolved
@@ -27,26 +27,6 @@
 
 /* Read an element from a channel into the given buffer.
    In the open state, attempting to read from an empty channel will block.
-<<<<<<< HEAD
-   Upon resumption, chan_read will return CHAN_OPEN, to indicate that the
-   channel was open when the read was initiated.
-
-   In the closed state, reading from an empty channel will *not* block, but
-   immediately return CHAN_CLOSED, indicating that the channel has been closed,
-   and that no new data will be written to it. Reading from a non-empty channel
-   will return CHAN_OPEN until the channel becomes empty.
-*/
-chan_state_t chan_read(chan_t c, void *buf);
-
-/* Write an element from the given buffer into a channel.
-   Writing to a full channel in the open state will block until the channel is
-   no longer full, and chan_write will return CHAN_OPEN upon resumption.
-
-   Writing to a channel in the closed state will always be a non-blocking no-op
-   which returns CHAN_CLOSED.
-*/
-chan_state_t chan_write(chan_t c, void *buf);
-=======
 
    In the closed state, reading from an empty channel will *not* block.
    Consumers should use chan_last_read_ok to check whether a read succeeded
@@ -69,6 +49,5 @@
    read, otherwise returns nonzero.
 */
 int chan_last_read_ok(chan_t c);
->>>>>>> 3cfec34f
 
 #endif /* __CHAN_H__ */