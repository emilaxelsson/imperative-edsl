#include <stdlib.h>
#include <string.h>
#include "chan.h"

#include <stdio.h>

typedef struct chan {
  int elem_size;
  int max_elems;
  int cur_elems;
  int nbytes;
  pthread_mutex_t mutex;
  pthread_cond_t cond;
  void *elems;
  int readoff;
  int writeoff;
  chan_state_t state;
<<<<<<< HEAD
=======
  int last_read_ok;
>>>>>>> 3cfec34f
} *chan_t;

chan_t chan_new(int elem_size, int max_elems) {
  chan_t c = malloc(sizeof(struct chan));
  if(max_elems <= 0) {
    max_elems = 1;
  }
  c->elem_size = elem_size;
  c->max_elems = max_elems;
  c->cur_elems = 0;
  c->nbytes = elem_size * max_elems;
  c->elems = malloc(c->nbytes);
  c->readoff = c->writeoff = 0;
  c->state = CHAN_OPEN;
<<<<<<< HEAD
=======
  c->last_read_ok = 1;
>>>>>>> 3cfec34f
  pthread_mutex_init(&c->mutex, NULL);
  pthread_cond_init(&c->cond, NULL);
  return c;
}

chan_state_t chan_read(chan_t c, void *buf) {
  if(c->state == CHAN_CLOSED && c->cur_elems == 0) {
    return CHAN_CLOSED;
  }
  pthread_mutex_lock(&c->mutex);
  while(c->cur_elems == 0 && c->state == CHAN_OPEN) {
    pthread_cond_wait(&c->cond, &c->mutex);
  }
  if(c->state == CHAN_CLOSED && c->cur_elems == 0) {
    c->last_read_ok = 0;
  } else {
    memcpy(buf, c->elems+c->readoff, c->elem_size);
    c->readoff = (c->readoff + c->elem_size) % c->nbytes;
    --c->cur_elems;
    pthread_cond_signal(&c->cond);
  }
  pthread_mutex_unlock(&c->mutex);
  return CHAN_OPEN;
}

<<<<<<< HEAD
chan_state_t chan_write(chan_t c, void *buf) {
  if(c->state == CHAN_CLOSED) {
    return CHAN_CLOSED;
  }
  pthread_mutex_lock(&c->mutex);
  while(c->cur_elems == c->max_elems) {
    pthread_cond_wait(&c->cond, &c->mutex);
=======
int chan_write(chan_t c, void *buf) {
  if(c->state == CHAN_CLOSED) {
    return 0;
  } else {
    pthread_mutex_lock(&c->mutex);
    while(c->cur_elems == c->max_elems) {
      pthread_cond_wait(&c->cond, &c->mutex);
    }
    memcpy(c->elems+c->writeoff, buf, c->elem_size);
    c->writeoff = (c->writeoff + c->elem_size) % c->nbytes;
    ++c->cur_elems;
    pthread_cond_signal(&c->cond);
    pthread_mutex_unlock(&c->mutex);
    return 1;
>>>>>>> 3cfec34f
  }
}

void chan_close(chan_t c) {
  c->state = CHAN_CLOSED;
  pthread_cond_signal(&c->cond);
<<<<<<< HEAD
  pthread_mutex_unlock(&c->mutex);
  return CHAN_OPEN;
}

void chan_close(chan_t c) {
  c->state = CHAN_CLOSED;
}
=======
}
int chan_last_read_ok(chan_t c) {return c->last_read_ok;}
>>>>>>> 3cfec34f
<|MERGE_RESOLUTION|>--- conflicted
+++ resolved
@@ -15,10 +15,7 @@
   int readoff;
   int writeoff;
   chan_state_t state;
-<<<<<<< HEAD
-=======
   int last_read_ok;
->>>>>>> 3cfec34f
 } *chan_t;
 
 chan_t chan_new(int elem_size, int max_elems) {
@@ -33,19 +30,13 @@
   c->elems = malloc(c->nbytes);
   c->readoff = c->writeoff = 0;
   c->state = CHAN_OPEN;
-<<<<<<< HEAD
-=======
   c->last_read_ok = 1;
->>>>>>> 3cfec34f
   pthread_mutex_init(&c->mutex, NULL);
   pthread_cond_init(&c->cond, NULL);
   return c;
 }
 
-chan_state_t chan_read(chan_t c, void *buf) {
-  if(c->state == CHAN_CLOSED && c->cur_elems == 0) {
-    return CHAN_CLOSED;
-  }
+void chan_read(chan_t c, void *buf) {
   pthread_mutex_lock(&c->mutex);
   while(c->cur_elems == 0 && c->state == CHAN_OPEN) {
     pthread_cond_wait(&c->cond, &c->mutex);
@@ -59,18 +50,8 @@
     pthread_cond_signal(&c->cond);
   }
   pthread_mutex_unlock(&c->mutex);
-  return CHAN_OPEN;
 }
 
-<<<<<<< HEAD
-chan_state_t chan_write(chan_t c, void *buf) {
-  if(c->state == CHAN_CLOSED) {
-    return CHAN_CLOSED;
-  }
-  pthread_mutex_lock(&c->mutex);
-  while(c->cur_elems == c->max_elems) {
-    pthread_cond_wait(&c->cond, &c->mutex);
-=======
 int chan_write(chan_t c, void *buf) {
   if(c->state == CHAN_CLOSED) {
     return 0;
@@ -85,22 +66,12 @@
     pthread_cond_signal(&c->cond);
     pthread_mutex_unlock(&c->mutex);
     return 1;
->>>>>>> 3cfec34f
   }
 }
 
 void chan_close(chan_t c) {
   c->state = CHAN_CLOSED;
   pthread_cond_signal(&c->cond);
-<<<<<<< HEAD
-  pthread_mutex_unlock(&c->mutex);
-  return CHAN_OPEN;
 }
 
-void chan_close(chan_t c) {
-  c->state = CHAN_CLOSED;
-}
-=======
-}
-int chan_last_read_ok(chan_t c) {return c->last_read_ok;}
->>>>>>> 3cfec34f
+int chan_last_read_ok(chan_t c) {return c->last_read_ok;}